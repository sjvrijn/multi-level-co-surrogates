--- conflicted
+++ resolved
@@ -1,23 +1,13 @@
 {
  "cells": [
   {
-   "cell_type": "markdown",
-   "metadata": {
-    "heading_collapsed": true
-   },
-   "source": [
-    "# Setup"
-   ]
-  },
-  {
-   "cell_type": "code",
-   "execution_count": null,
-   "metadata": {
-    "ExecuteTime": {
-     "end_time": "2018-07-10T14:46:20.595367Z",
-     "start_time": "2018-07-10T14:46:16.001404Z"
-    },
-    "hidden": true
+   "cell_type": "code",
+   "execution_count": null,
+   "metadata": {
+    "ExecuteTime": {
+     "end_time": "2018-07-09T12:21:43.502120Z",
+     "start_time": "2018-07-09T12:21:38.079108Z"
+    }
    },
    "outputs": [],
    "source": [
@@ -27,9 +17,6 @@
     "import pandas as pd\n",
     "import matplotlib.pyplot as plt\n",
     "\n",
-    "import warnings\n",
-    "warnings.filterwarnings(\"ignore\")\n",
-    "\n",
     "np.set_printoptions(linewidth=1000, edgeitems=30)\n",
     "pd.set_option('display.max_columns', 60)\n",
     "pd.set_option('display.width', 2000)"
@@ -40,10 +27,9 @@
    "execution_count": null,
    "metadata": {
     "ExecuteTime": {
-     "end_time": "2018-07-10T14:46:20.611362Z",
-     "start_time": "2018-07-10T14:46:20.599365Z"
-    },
-    "hidden": true
+     "end_time": "2018-07-09T12:21:43.517111Z",
+     "start_time": "2018-07-09T12:21:43.506116Z"
+    }
    },
    "outputs": [],
    "source": [
@@ -60,10 +46,9 @@
    "execution_count": null,
    "metadata": {
     "ExecuteTime": {
-     "end_time": "2018-07-10T14:46:20.631357Z",
-     "start_time": "2018-07-10T14:46:20.615360Z"
-    },
-    "hidden": true
+     "end_time": "2018-07-09T12:21:43.534100Z",
+     "start_time": "2018-07-09T12:21:43.521110Z"
+    }
    },
    "outputs": [],
    "source": [
@@ -71,43 +56,21 @@
    ]
   },
   {
-   "cell_type": "markdown",
-   "metadata": {},
-   "source": [
-    "# Defining Data"
-   ]
-  },
-  {
-   "cell_type": "code",
-   "execution_count": null,
-   "metadata": {
-    "ExecuteTime": {
-     "end_time": "2018-07-10T14:46:21.067270Z",
-     "start_time": "2018-07-10T14:46:20.635356Z"
-    }
-   },
-   "outputs": [],
-   "source": [
-<<<<<<< HEAD
-    "acqs = [\n",
-    "    ('ucb', 1.5),\n",
-    "    ('ucb', 2.5),\n",
-    "    ('ucb', 3.5),\n",
-    "    ('ei', 0.0),\n",
-    "    ('ei', 0.5),\n",
-    "    ('ei', 1.0),\n",
-    "    ('poi', ''),\n",
-    "]\n",
-    "\n",
-    "normalize=False\n",
-    "record_format = '{}{}_records.csv'\n",
-=======
+   "cell_type": "code",
+   "execution_count": null,
+   "metadata": {
+    "ExecuteTime": {
+     "end_time": "2018-07-09T12:21:43.699000Z",
+     "start_time": "2018-07-09T12:21:43.538097Z"
+    }
+   },
+   "outputs": [],
+   "source": [
     "records = ['_ei_records.csv', '_ucb_records.csv',]\n",
->>>>>>> 51206538
     "\n",
     "print(os.listdir(base_dir))\n",
     "\n",
-    "df = pd.read_csv(base_dir+record_format.format(*acqs[0]), index_col='index')\n",
+    "df = pd.read_csv(base_dir+records[0], index_col='index')\n",
     "df.head()"
    ]
   },
@@ -116,8 +79,8 @@
    "execution_count": null,
    "metadata": {
     "ExecuteTime": {
-     "end_time": "2018-07-10T14:46:23.652106Z",
-     "start_time": "2018-07-10T14:46:21.071225Z"
+     "end_time": "2018-07-09T12:21:47.231099Z",
+     "start_time": "2018-07-09T12:21:43.703996Z"
     }
    },
    "outputs": [],
@@ -154,34 +117,21 @@
    "cell_type": "markdown",
    "metadata": {},
    "source": [
-<<<<<<< HEAD
-    "# Normalized plots of the average over 10 runs"
-=======
     "These plots show the raw MSE values (and 95% CI) for the three cases using the 'Expected Improvement' acquisition function. In the last plot, only the high fidelity model is updated, so the other values are constant."
->>>>>>> 51206538
-   ]
-  },
-  {
-   "cell_type": "code",
-   "execution_count": null,
-   "metadata": {
-    "ExecuteTime": {
-     "end_time": "2018-07-10T14:46:23.736446Z",
-     "start_time": "2018-07-10T14:46:23.652106Z"
-    },
-    "code_folding": [
-     0
-    ]
-   },
-   "outputs": [],
-   "source": [
-<<<<<<< HEAD
-    "def plot_normalized(df, normalize=True):\n",
-    "\n",
-    "    fig, axes = plt.subplots(1,5, figsize=(16,3))\n",
-=======
+   ]
+  },
+  {
+   "cell_type": "code",
+   "execution_count": null,
+   "metadata": {
+    "ExecuteTime": {
+     "end_time": "2018-07-09T12:22:36.276065Z",
+     "start_time": "2018-07-09T12:22:36.183123Z"
+    }
+   },
+   "outputs": [],
+   "source": [
     "def plot_normalized(df, axes=None, save_as=None):\n",
->>>>>>> 51206538
     "\n",
     "    grouped = df.groupby(by=['which_model', 'fidelity'])\n",
     "#     mse_names = ['mse_high', 'mse_low', 'mse_hier', 'mse_low_on_high']\n",
@@ -198,31 +148,7 @@
     "    \n",
     "    for ax, group, mse_names in zip(axes.flatten(), grouped, mse_names_list):\n",
     "        name, sub_df = group\n",
-    "        \n",
-    "        if normalize:\n",
-    "            # Separate out the MSE values after initial training to use as reference\n",
-    "            num_iters = len(sub_df['iteration'].unique())\n",
-    "            first_rows = sub_df.loc[0::num_iters,mse_names].values\n",
-    "\n",
-<<<<<<< HEAD
-    "            # Get all values and reshape without copying s.t. the iterations are a separate dimension\n",
-    "            values = sub_df.loc[:,mse_names].values\n",
-    "            old_shape = values.shape\n",
-    "            new_shape = old_shape[0]//num_iters, num_iters, len(mse_names)\n",
-    "            values.shape = new_shape\n",
-    "\n",
-    "            # Now we can use numpy's internal broadcasting for efficient division, and return the old shape afterwards\n",
-    "            new_values = values / first_rows[:,None,:]\n",
-    "            new_values.shape = old_shape\n",
-    "\n",
-    "            # Finally the values are returned to the dataframe and can be plotted\n",
-    "            sub_df.loc[:,mse_names] = new_values\n",
-    "\n",
-    "        sub_df = sub_df.groupby(by='iteration').mean()\n",
-    "        sub_df.plot(y=mse_names, ax=ax)\n",
-    "#         ax.set_title('acq on {}, {} fidelity updated'.format(*name))\n",
-    "        ax.set_title('acq on {}, fid {}'.format(*name))\n",
-=======
+    "\n",
     "        # Separate out the MSE values after initial training to use as reference\n",
     "        num_iters = len(sub_df['iteration'].unique())\n",
     "        first_rows = sub_df.loc[0::num_iters,mse_names].values\n",
@@ -243,7 +169,6 @@
     "        ax.set_title('acq on {}, {} fidelity updated'.format(*name))\n",
     "#         ax.set_ylim([0,2])\n",
     "#         ax.set_yscale('log')\n",
->>>>>>> 51206538
     "\n",
     "    plt.tight_layout()\n",
     "    if save_as:\n",
@@ -255,175 +180,42 @@
    "cell_type": "markdown",
    "metadata": {},
    "source": [
-<<<<<<< HEAD
-    "## Upper Confidence Bound (UCB)"
-=======
     "The following plots are all normalized to a starting MSE of '1.0', which is comparable as they are all initialized with just 3 high fidelity points and 5 low fidelity points."
->>>>>>> 51206538
-   ]
-  },
-  {
-   "cell_type": "code",
-   "execution_count": null,
-   "metadata": {
-    "ExecuteTime": {
-     "end_time": "2018-07-10T14:46:24.720298Z",
-     "start_time": "2018-07-10T14:46:23.736446Z"
-    }
-   },
-   "outputs": [],
-   "source": [
-<<<<<<< HEAD
-    "print(acqs[0])\n",
-    "plot_normalized(pd.read_csv(base_dir+record_format.format(*acqs[0]), index_col='index'), normalize=normalize)"
-=======
+   ]
+  },
+  {
+   "cell_type": "code",
+   "execution_count": null,
+   "metadata": {
+    "ExecuteTime": {
+     "end_time": "2018-07-09T12:22:40.145292Z",
+     "start_time": "2018-07-09T12:22:36.282062Z"
+    }
+   },
+   "outputs": [],
+   "source": [
     "print(records[0])\n",
     "plot_normalized(pd.read_csv(base_dir+records[0], index_col='index'), save_as='plots/EI-mse.pdf')"
->>>>>>> 51206538
-   ]
-  },
-  {
-   "cell_type": "code",
-   "execution_count": null,
-   "metadata": {
-    "ExecuteTime": {
-     "end_time": "2018-07-10T14:46:25.680014Z",
-     "start_time": "2018-07-10T14:46:24.720298Z"
-    }
-   },
-   "outputs": [],
-   "source": [
-<<<<<<< HEAD
-    "print(acqs[1])\n",
-    "plot_normalized(pd.read_csv(base_dir+record_format.format(*acqs[1]), index_col='index'), normalize=normalize)"
-=======
+   ]
+  },
+  {
+   "cell_type": "code",
+   "execution_count": null,
+   "metadata": {
+    "ExecuteTime": {
+     "end_time": "2018-07-09T12:22:43.254619Z",
+     "start_time": "2018-07-09T12:22:40.151283Z"
+    }
+   },
+   "outputs": [],
+   "source": [
     "print(records[1])\n",
     "plot_normalized(pd.read_csv(base_dir+records[1], index_col='index'), save_as='plots/UCB-mse.pdf')"
->>>>>>> 51206538
-   ]
-  },
-  {
-   "cell_type": "code",
-   "execution_count": null,
-<<<<<<< HEAD
-   "metadata": {
-    "ExecuteTime": {
-     "end_time": "2018-07-10T14:46:26.560497Z",
-     "start_time": "2018-07-10T14:46:25.680014Z"
-    }
-   },
-   "outputs": [],
-   "source": [
-    "print(acqs[2])\n",
-    "plot_normalized(pd.read_csv(base_dir+record_format.format(*acqs[2]), index_col='index'), normalize=normalize)"
-   ]
-  },
-  {
-   "cell_type": "markdown",
-   "metadata": {},
-   "source": [
-    "## Expected Improvement (EI)"
-   ]
-  },
-  {
-   "cell_type": "code",
-   "execution_count": null,
-   "metadata": {
-    "ExecuteTime": {
-     "end_time": "2018-07-10T14:46:27.608553Z",
-     "start_time": "2018-07-10T14:46:26.560497Z"
-    }
-   },
-   "outputs": [],
-   "source": [
-    "print(acqs[3])\n",
-    "plot_normalized(pd.read_csv(base_dir+record_format.format(*acqs[3]), index_col='index'), normalize=normalize)"
-   ]
-  },
-  {
-   "cell_type": "code",
-   "execution_count": null,
-   "metadata": {
-    "ExecuteTime": {
-     "end_time": "2018-07-10T14:46:28.436656Z",
-     "start_time": "2018-07-10T14:46:27.608553Z"
-    },
-    "scrolled": true
-   },
-   "outputs": [],
-   "source": [
-    "print(acqs[4])\n",
-    "plot_normalized(pd.read_csv(base_dir+record_format.format(*acqs[4]), index_col='index'), normalize=normalize)"
-   ]
-  },
-  {
-   "cell_type": "code",
-   "execution_count": null,
-   "metadata": {
-    "ExecuteTime": {
-     "end_time": "2018-07-10T14:46:29.376572Z",
-     "start_time": "2018-07-10T14:46:28.436656Z"
-    }
-   },
-   "outputs": [],
-   "source": [
-    "print(acqs[5])\n",
-    "plot_normalized(pd.read_csv(base_dir+record_format.format(*acqs[5]), index_col='index'), normalize=normalize)"
-   ]
-  },
-  {
-   "cell_type": "markdown",
-   "metadata": {
-    "heading_collapsed": true
-   },
-   "source": [
-    "## Probability of Improvement (POI)"
-   ]
-  },
-  {
-   "cell_type": "code",
-   "execution_count": null,
-   "metadata": {
-    "ExecuteTime": {
-     "end_time": "2018-07-10T14:46:30.244863Z",
-     "start_time": "2018-07-10T14:46:29.376572Z"
-    },
-    "hidden": true
-   },
-   "outputs": [],
-   "source": [
-    "print(acqs[6])\n",
-    "plot_normalized(pd.read_csv(base_dir+record_format.format(*acqs[6]), index_col='index'))"
-   ]
-  },
-  {
-   "cell_type": "markdown",
-   "metadata": {},
-   "source": [
-    "# Single example runs\n",
-    "For these runs, surface plots of all intermediate steps are available"
-   ]
-  },
-  {
-   "cell_type": "code",
-   "execution_count": null,
-   "metadata": {
-    "ExecuteTime": {
-     "end_time": "2018-07-10T14:46:30.260455Z",
-     "start_time": "2018-07-10T14:46:30.244863Z"
-    }
-   },
-   "outputs": [],
-   "source": [
-    "record_format = '{}{}_SINGLE_records.csv'"
-   ]
-  },
-  {
-   "cell_type": "markdown",
-   "metadata": {},
-   "source": [
-    "## Upper Confidence Bound (UCB)"
-=======
+   ]
+  },
+  {
+   "cell_type": "code",
+   "execution_count": null,
    "metadata": {},
    "outputs": [],
    "source": [
@@ -478,127 +270,14 @@
     "It can be seen that, according to MSE, the hierarchical model (mse_hier) is actually better than the high fidelity model, with both of them ourperforming the single-fidelity (high, high) case.\n",
     "\n",
     "The shaded areas show the 5th to 95th percentile of the MSE results. The spread is more varied for the bi-fidelity case at the start, but seems to become more stable towards the end of the optimization."
->>>>>>> 51206538
-   ]
-  },
-  {
-   "cell_type": "code",
-   "execution_count": null,
-   "metadata": {
-    "ExecuteTime": {
-     "end_time": "2018-07-10T14:46:31.100938Z",
-     "start_time": "2018-07-10T14:46:30.260455Z"
-    }
-   },
-   "outputs": [],
-   "source": [
-    "print(acqs[0])\n",
-    "plot_normalized(pd.read_csv(base_dir+record_format.format(*acqs[0]), index_col='index'), normalize=normalize)"
-   ]
-  },
-  {
-   "cell_type": "code",
-   "execution_count": null,
-   "metadata": {
-    "ExecuteTime": {
-     "end_time": "2018-07-10T14:46:31.869646Z",
-     "start_time": "2018-07-10T14:46:31.100938Z"
-    }
-   },
-   "outputs": [],
-   "source": [
-    "print(acqs[1])\n",
-    "plot_normalized(pd.read_csv(base_dir+record_format.format(*acqs[1]), index_col='index'), normalize=normalize)"
-   ]
-  },
-  {
-   "cell_type": "code",
-   "execution_count": null,
-   "metadata": {
-    "ExecuteTime": {
-     "end_time": "2018-07-10T14:46:32.634288Z",
-     "start_time": "2018-07-10T14:46:31.869646Z"
-    }
-   },
-   "outputs": [],
-   "source": [
-    "print(acqs[2])\n",
-    "plot_normalized(pd.read_csv(base_dir+record_format.format(*acqs[2]), index_col='index'), normalize=normalize)"
-   ]
-  },
-  {
-   "cell_type": "markdown",
-   "metadata": {},
-   "source": [
-    "## Expected Improvement (EI)"
-   ]
-  },
-  {
-   "cell_type": "code",
-   "execution_count": null,
-   "metadata": {
-    "ExecuteTime": {
-     "end_time": "2018-07-10T14:46:33.557209Z",
-     "start_time": "2018-07-10T14:46:32.634288Z"
-    }
-   },
-   "outputs": [],
-   "source": [
-    "print(acqs[3])\n",
-    "plot_normalized(pd.read_csv(base_dir+record_format.format(*acqs[3]), index_col='index'), normalize=normalize)"
-   ]
-  },
-  {
-   "cell_type": "code",
-   "execution_count": null,
-   "metadata": {
-    "ExecuteTime": {
-     "end_time": "2018-07-10T14:46:34.452987Z",
-     "start_time": "2018-07-10T14:46:33.561207Z"
-    }
-   },
-   "outputs": [],
-   "source": [
-    "print(acqs[4])\n",
-    "plot_normalized(pd.read_csv(base_dir+record_format.format(*acqs[4]), index_col='index'), normalize=normalize)"
-   ]
-  },
-  {
-   "cell_type": "code",
-   "execution_count": null,
-   "metadata": {
-    "ExecuteTime": {
-     "end_time": "2018-07-10T14:46:35.206519Z",
-     "start_time": "2018-07-10T14:46:34.456983Z"
-    }
-   },
-   "outputs": [],
-   "source": [
-    "print(acqs[5])\n",
-    "plot_normalized(pd.read_csv(base_dir+record_format.format(*acqs[5]), index_col='index'), normalize=normalize)"
-   ]
-  },
-  {
-   "cell_type": "markdown",
-   "metadata": {},
-   "source": [
-    "## Probability of Improvement (POI)"
-   ]
-  },
-  {
-   "cell_type": "code",
-   "execution_count": null,
-   "metadata": {
-    "ExecuteTime": {
-     "end_time": "2018-07-10T14:46:35.996835Z",
-     "start_time": "2018-07-10T14:46:35.206519Z"
-    }
-   },
-   "outputs": [],
-   "source": [
-    "print(acqs[6])\n",
-    "plot_normalized(pd.read_csv(base_dir+record_format.format(*acqs[6]), index_col='index'), normalize=normalize)"
-   ]
+   ]
+  },
+  {
+   "cell_type": "code",
+   "execution_count": null,
+   "metadata": {},
+   "outputs": [],
+   "source": []
   }
  ],
  "metadata": {
