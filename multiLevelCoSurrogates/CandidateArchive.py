--- conflicted
+++ resolved
@@ -128,11 +128,7 @@
         self._updateminmax(fidelity, fitness)
 
 
-<<<<<<< HEAD
-    def getcandidates(self, num_recent_candidates: int=None, fidelity: str=None):
-=======
     def getcandidates(self, fidelity: str=None, num_recent_candidates: int=None):
->>>>>>> fcc088c7
         """Retrieve candidates and fitnesses from the archive.
 
         :param fidelity:                (optional) Only return candidate and fitness information for the specified fidelities
