--- conflicted
+++ resolved
@@ -37,19 +37,7 @@
     np.random.seed(int(f'{num_high:03}{num_low:03}{rep:03}'))
 
 
-<<<<<<< HEAD
-def bi_fidelity_doe(ndim, num_high, num_low):
-=======
-def low_lhs_sample(ndim: int, nlow: int) -> np.ndarray:
-    """Create a 'low-fidelity' (i.e. unadjusted) DoE"""
-    if ndim == 1:
-        return np.linspace(0,1,nlow).reshape(-1,1)
-    elif ndim > 1:
-        return lhs(ndim, nlow)
-
-
 def bi_fidelity_doe(ndim: int, num_high: int, num_low: int) -> BiFidelityDoE:
->>>>>>> 30db3241
     """Create a Design of Experiments (DoE) for two fidelities in `ndim`
     dimensions. The high-fidelity samples are guaranteed to be a subset
     of the low-fidelity samples.
