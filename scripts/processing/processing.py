--- conflicted
+++ resolved
@@ -61,17 +61,10 @@
     centered in the 'pixels'
     """
     return [
-<<<<<<< HEAD
-        np.min(data.n_low) - 0.5,
-        np.max(data.n_low) + 0.5,
-        np.min(data.n_high) - 0.5,
-        np.max(data.n_high) + 0.5,
-=======
         np.min(data.n_low).item() - 0.5,
-        np.max(data.n_low).item() - 0.5,
+        np.max(data.n_low).item() + 0.5,
         np.min(data.n_high).item() - 0.5,
-        np.max(data.n_high).item() - 0.5,
->>>>>>> df2cfb8b
+        np.max(data.n_high).item() + 0.5,
     ]
 
 
@@ -134,14 +127,9 @@
 
 def plot_error_grid(data, title, vmin=.5, vmax=100, points=(),
                     contours=0, as_log=False, save_as=None,
-<<<<<<< HEAD
-                    show=False, include_comparisons=False,
+                    show=False, include_comparisons=False, gradient_arrow=False,
                     include_colorbar=True, label_y=True, title_width=None,
                     xlim=None, ylim=None,):
-=======
-                    show=False, include_comparisons=False, gradient_arrow=False,
-                    include_colorbar=True, label_y=True, title_width=None):
->>>>>>> df2cfb8b
     """Plot a heatmap of the median MSE for each possible combination of high
     and low-fidelity samples. For comparison, the MSE for the high-only and
     low-only models are displayed as a bar to the left and bottom respectively.
@@ -157,18 +145,13 @@
     :param show:                whether or not to call `plt.show()`. Default: False
     :param include_comparisons: whether or not to include single-fidelity model
                                 averages along axes. Default: False
-<<<<<<< HEAD
     :param include_colorbar:    whether or not to include a colorbar. Default: True
     :param label_y:             whether or not to include axis label and ticks for y-axis. Default: True
+    :param gradient_arrow:      whether or not to add an arrow indicating gradient direction through
+                                the center of the figure. Default: False
     :param title_width:         maximum width of the title for line wrapping
     :param xlim:                base x-limits, upper will extend to fit data
     :param ylim:                base y-limits, upper will extend to fit data
-=======
-    :param include_colorbar: whether or not to include a colorbar. Default: True
-    :param label_y: whether or not to include axis label and ticks for y-axis. Default: True
-    :param gradient_arrow: whether or not to add an arrow indicating gradient direction through
-                           the center of the figure. Default: False
->>>>>>> df2cfb8b
     """
     if not (show or save_as):
         return  # no need to make the plot if not showing or saving it
